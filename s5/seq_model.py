--- conflicted
+++ resolved
@@ -3,8 +3,8 @@
 from jax import jit
 from flax import linen as nn
 from .layers import SequenceLayer
+from functools import partial 
 from jax.nn.initializers import lecun_normal, normal, constant
-<<<<<<< HEAD
 
 class RNNModel(nn.Module):
     d_output: int
@@ -68,9 +68,6 @@
                         x, neural_pad = self.layers[i](x, neural_pad, True)
                     else:
                         x, neural_pad = self.layers[i](x, neural_pad, False)
-=======
-from functools import partial 
->>>>>>> f38a3eec
 
         return x
     
@@ -513,12 +510,9 @@
             output (float32): (d_output)
         """
         x = jax.vmap(lambda u: self.day_weights[day_idx] @ u)(x) + self.day_biases[day_idx]
-<<<<<<< HEAD
         x = self.encoder(x, neural_pad, integration_timesteps)
-=======
         x = jax.nn.softsign(x)
         x = self.encoder(x, integration_timesteps)
->>>>>>> f38a3eec
         x = self.decoder(x)
         return nn.log_softmax(x, axis=-1)
 
